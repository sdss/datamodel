--- conflicted
+++ resolved
@@ -76,12 +76,6 @@
     description: software tag key for the MOS targeting catalogs
 
 tags:
-<<<<<<< HEAD
-  - {version: *run2d, tag: v6_1_3, release: IPL3, survey: bhm}
-  - {version: *run1d, tag: v6_1_3, release: IPL3, survey: bhm}
-  - {version: *apred, tag: 1.2, release: IPL3, survey: mwm}
-  - {version: *astra, tag: 0.5.0, release: IPL3, survey: mwm}
-=======
   # DR19
   - {version: *run2d, tag: v6_1_3, release: IPL3, survey: bhm}
   - {version: *run1d, tag: v6_1_3, release: IPL3, survey: bhm}
@@ -92,7 +86,6 @@
   - {version: *run1d, tag: v6_1_3, release: IPL3, survey: bhm}
   - {version: *apred, tag: 1.3, release: IPL3, survey: mwm}
   - {version: *astra, tag: 0.6.0, release: IPL3, survey: mwm}
->>>>>>> bde01200
   # IPL2
   - {version: *run2d, tag: v6_0_9, release: IPL2, survey: bhm}
   - {version: *run1d, tag: v6_0_9, release: IPL2, survey: bhm}
